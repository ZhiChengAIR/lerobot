#!/usr/bin/env python

# Copyright 2024 The HuggingFace Inc. team. All rights reserved.
#
# Licensed under the Apache License, Version 2.0 (the "License");
# you may not use this file except in compliance with the License.
# You may obtain a copy of the License at
#
#     http://www.apache.org/licenses/LICENSE-2.0
#
# Unless required by applicable law or agreed to in writing, software
# distributed under the License is distributed on an "AS IS" BASIS,
# WITHOUT WARRANTIES OR CONDITIONS OF ANY KIND, either express or implied.
# See the License for the specific language governing permissions and
# limitations under the License.
import logging

import torch
from omegaconf import ListConfig, OmegaConf

from lerobot.common.datasets.lerobot_dataset import LeRobotDataset, MultiLeRobotDataset
from lerobot.common.datasets.transforms import get_image_transforms


def resolve_delta_timestamps(cfg):
    """Resolves delta_timestamps config key (in-place) by using `eval`.

    Doesn't do anything if delta_timestamps is not specified or has already been resolve (as evidenced by
    the data type of its values).
    """
    delta_timestamps = cfg.training.get("delta_timestamps")
    if delta_timestamps is not None:
        for key in delta_timestamps:
            if isinstance(delta_timestamps[key], str):
                # TODO(rcadene, alexander-soare): remove `eval` to avoid exploit
                cfg.training.delta_timestamps[key] = eval(delta_timestamps[key])


def make_dataset(cfg, split: str = "train") -> LeRobotDataset | MultiLeRobotDataset:
    """
    Args:
        cfg: A Hydra config as per the LeRobot config scheme.
        split: Select the data subset used to create an instance of LeRobotDataset.
            All datasets hosted on [lerobot](https://huggingface.co/lerobot) contain only one subset: "train".
            Thus, by default, `split="train"` selects all the available data. `split` aims to work like the
            slicer in the hugging face datasets:
            https://huggingface.co/docs/datasets/v2.19.0/loading#slice-splits
            As of now, it only supports `split="train[:n]"` to load the first n frames of the dataset or
            `split="train[n:]"` to load the last n frames. For instance `split="train[:1000]"`.
    Returns:
        The LeRobotDataset.
    """
    if not isinstance(cfg.dataset_repo_id, (str, ListConfig)):
        raise ValueError(
            "Expected cfg.dataset_repo_id to be either a single string to load one dataset or a list of "
            "strings to load multiple datasets."
        )

    # A soft check to warn if the environment matches the dataset. Don't check if we are using a real world env (dora).
    if cfg.env.name != "dora":
        if isinstance(cfg.dataset_repo_id, str):
            dataset_repo_ids = [cfg.dataset_repo_id]  # single dataset
        else:
            dataset_repo_ids = cfg.dataset_repo_id  # multiple datasets

        for dataset_repo_id in dataset_repo_ids:
            if cfg.env.name not in dataset_repo_id:
                logging.warning(
                    f"There might be a mismatch between your training dataset ({dataset_repo_id=}) and your "
                    f"environment ({cfg.env.name=})."
                )

    resolve_delta_timestamps(cfg)

    image_transforms = None
    if cfg.training.image_transforms.enable:
        image_transforms = get_image_transforms(
            brightness_weight=cfg.brightness.weight,
            brightness_min_max=cfg.brightness.min_max,
            contrast_weight=cfg.contrast.weight,
            contrast_min_max=cfg.contrast.min_max,
            saturation_weight=cfg.saturation.weight,
            saturation_min_max=cfg.saturation.min_max,
            hue_weight=cfg.hue.weight,
            hue_min_max=cfg.hue.min_max,
            sharpness_weight=cfg.sharpness.weight,
            sharpness_min_max=cfg.sharpness.min_max,
            max_num_transforms=cfg.max_num_transforms,
            random_order=cfg.random_order,
        )

    if isinstance(cfg.dataset_repo_id, str):
        dataset = LeRobotDataset(
            cfg.dataset_repo_id,
            split=split,
            delta_timestamps=cfg.training.get("delta_timestamps"),
<<<<<<< HEAD
            video_backend=cfg.video_backend,
=======
            image_transforms=image_transforms,
>>>>>>> ff8f6aa6
        )
    else:
        dataset = MultiLeRobotDataset(
            cfg.dataset_repo_id,
            split=split,
            delta_timestamps=cfg.training.get("delta_timestamps"),
<<<<<<< HEAD
            video_backend=cfg.video_backend,
=======
            image_transforms=image_transforms,
>>>>>>> ff8f6aa6
        )

    if cfg.get("override_dataset_stats"):
        for key, stats_dict in cfg.override_dataset_stats.items():
            for stats_type, listconfig in stats_dict.items():
                # example of stats_type: min, max, mean, std
                stats = OmegaConf.to_container(listconfig, resolve=True)
                dataset.stats[key][stats_type] = torch.tensor(stats, dtype=torch.float32)

    return dataset<|MERGE_RESOLUTION|>--- conflicted
+++ resolved
@@ -94,22 +94,16 @@
             cfg.dataset_repo_id,
             split=split,
             delta_timestamps=cfg.training.get("delta_timestamps"),
-<<<<<<< HEAD
+            image_transforms=image_transforms,
             video_backend=cfg.video_backend,
-=======
-            image_transforms=image_transforms,
->>>>>>> ff8f6aa6
         )
     else:
         dataset = MultiLeRobotDataset(
             cfg.dataset_repo_id,
             split=split,
             delta_timestamps=cfg.training.get("delta_timestamps"),
-<<<<<<< HEAD
+            image_transforms=image_transforms,
             video_backend=cfg.video_backend,
-=======
-            image_transforms=image_transforms,
->>>>>>> ff8f6aa6
         )
 
     if cfg.get("override_dataset_stats"):
